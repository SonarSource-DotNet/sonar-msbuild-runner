﻿/*
 * SonarScanner for MSBuild
 * Copyright (C) 2016-2020 SonarSource SA
 * mailto:info AT sonarsource DOT com
 *
 * This program is free software; you can redistribute it and/or
 * modify it under the terms of the GNU Lesser General Public
 * License as published by the Free Software Foundation; either
 * version 3 of the License, or (at your option) any later version.
 *
 * This program is distributed in the hope that it will be useful,
 * but WITHOUT ANY WARRANTY; without even the implied warranty of
 * MERCHANTABILITY or FITNESS FOR A PARTICULAR PURPOSE.  See the GNU
 * Lesser General Public License for more details.
 *
 * You should have received a copy of the GNU Lesser General Public License
 * along with this program; if not, write to the Free Software Foundation,
 * Inc., 51 Franklin Street, Fifth Floor, Boston, MA  02110-1301, USA.
 */

using System;
using System.IO;
using System.Linq;
using System.Net;
using System.Net.Http;
using System.Text;
using System.Threading.Tasks;
using Newtonsoft.Json;
using Newtonsoft.Json.Linq;
using SonarScanner.MSBuild.Common;

namespace SonarScanner.MSBuild.PreProcessor
{
    public class WebClientDownloader : IDownloader
    {
        private readonly ILogger logger;
        private readonly HttpClient client;

        public WebClientDownloader(string userName, string password, ILogger logger)
        {
            ServicePointManager.SecurityProtocol = SecurityProtocolType.Tls12 | SecurityProtocolType.Tls11 | SecurityProtocolType.Tls;

            this.logger = logger ?? throw new ArgumentNullException(nameof(logger));

            if (password == null)
            {
                password = "";
            }

            if (this.client == null)
            {
                this.client = new HttpClient();
                this.client.DefaultRequestHeaders.Add(HttpRequestHeader.UserAgent.ToString(), $"ScannerMSBuild/{Utilities.ScannerVersion}");
            }

            if (userName != null)
            {
                if (userName.Contains(':'))
                {
                    throw new ArgumentException(Resources.WCD_UserNameCannotContainColon);
                }
                if (!IsAscii(userName) || !IsAscii(password))
                {
                    throw new ArgumentException(Resources.WCD_UserNameMustBeAscii);
                }

                var credentials = string.Format(System.Globalization.CultureInfo.InvariantCulture, "{0}:{1}", userName, password);
                credentials = Convert.ToBase64String(Encoding.ASCII.GetBytes(credentials));
                this.client.DefaultRequestHeaders.Add(HttpRequestHeader.Authorization.ToString(), "Basic " + credentials);
            }
        }

        public string GetHeader(HttpRequestHeader header)
        {
            if (this.client.DefaultRequestHeaders.Contains(header.ToString()))
            {
                return string.Join(";", this.client.DefaultRequestHeaders.GetValues(header.ToString()));
            }

            return null;
        }

        #region IDownloaderMethods
        public async Task<HttpResponseMessage> TryGetLicenseInformation(string url)
        {
            this.logger.LogDebug(Resources.MSG_Downloading, url);
            var response = await this.client.GetAsync(url);

            if (response.StatusCode == HttpStatusCode.Unauthorized)
<<<<<<< HEAD
            {
                // try to download content with authenticated user - this is the case when "Force user authentication" is enabled

                response = await this.client.GetAsync(url);
                content = await response.Content.ReadAsStringAsync();
            }

            if (response.StatusCode == HttpStatusCode.NotFound)
=======
>>>>>>> d63cca96
            {
                throw new ArgumentException(Resources.ERR_TokenWithoutSufficientRights);
            }
<<<<<<< HEAD
            try
            {
                var json = JObject.Parse(content);
                return json["isValidLicense"].ToObject<bool>();
            }
            catch
            {
                this.logger.LogWarning("Failed to fetch license status from server.");
                return false;
            }
=======

            return response;
>>>>>>> d63cca96
        }

        public async Task<Tuple<bool, string>> TryDownloadIfExists(string url, bool logPermissionDenied = false)
        {
            this.logger.LogDebug(Resources.MSG_Downloading, url);
            var response = await this.client.GetAsync(url);

            if (response.IsSuccessStatusCode)
            {
                return new Tuple<bool, string>(true, await response.Content.ReadAsStringAsync());
            }

            switch (response.StatusCode)
            {
                case HttpStatusCode.NotFound:
                    return new Tuple<bool, string>(false, null);
                case HttpStatusCode.Forbidden:
                    if (logPermissionDenied)
                        this.logger.LogWarning(Resources.MSG_Forbidden_BrowsePermission);
                    response.EnsureSuccessStatusCode();
                    break;
                default:
                    response.EnsureSuccessStatusCode();
                    break;
            }

            return new Tuple<bool, string>(false, null);
        }

        public async Task<bool> TryDownloadFileIfExists(string url, string targetFilePath, bool logPermissionDenied = false)
        {
            this.logger.LogDebug(Resources.MSG_DownloadingFile, url, targetFilePath);
            var response = await this.client.GetAsync(url);

            if (response.IsSuccessStatusCode)
            {
                using (var contentStream = await response.Content.ReadAsStreamAsync())
                using (var fileStream = new FileStream(targetFilePath, FileMode.Create, FileAccess.Write))
                {
                    await contentStream.CopyToAsync(fileStream);
                    return true;
                }
            }

            switch (response.StatusCode)
            {
                case HttpStatusCode.NotFound:
                    return false;
                case HttpStatusCode.Forbidden:
                    if (logPermissionDenied)
                        this.logger.LogWarning(Resources.MSG_Forbidden_BrowsePermission);
                    response.EnsureSuccessStatusCode();
                    break;
                default:
                    response.EnsureSuccessStatusCode();
                    break;
            }

            return false;
        }

        public async Task<string> Download(string url, bool logPermissionDenied = false)
        {
            this.logger.LogDebug(Resources.MSG_Downloading, url);
            var response = await this.client.GetAsync(url);

            if (response.IsSuccessStatusCode)
            {
                return await response.Content.ReadAsStringAsync();
            }

            if (logPermissionDenied && response.StatusCode == HttpStatusCode.Forbidden)
            {
                this.logger.LogWarning(Resources.MSG_Forbidden_BrowsePermission);
                response.EnsureSuccessStatusCode();
            }

            return null;
        }

        #endregion IDownloaderMethods

        #region Private methods

        private static bool IsAscii(string s)
        {
            return !s.Any(c => c > sbyte.MaxValue);
        }

        #endregion Private methods

        #region IDisposable implementation

        private bool disposed;

        public void Dispose()
        {
            Dispose(true);
            GC.SuppressFinalize(this);
        }

        protected virtual void Dispose(bool disposing)
        {
            if (!this.disposed && disposing && this.client != null)
            {
                this.client.Dispose();
            }

            this.disposed = true;
        }

        #endregion IDisposable implementation
    }
}<|MERGE_RESOLUTION|>--- conflicted
+++ resolved
@@ -87,35 +87,11 @@
             var response = await this.client.GetAsync(url);
 
             if (response.StatusCode == HttpStatusCode.Unauthorized)
-<<<<<<< HEAD
-            {
-                // try to download content with authenticated user - this is the case when "Force user authentication" is enabled
-
-                response = await this.client.GetAsync(url);
-                content = await response.Content.ReadAsStringAsync();
-            }
-
-            if (response.StatusCode == HttpStatusCode.NotFound)
-=======
->>>>>>> d63cca96
             {
                 throw new ArgumentException(Resources.ERR_TokenWithoutSufficientRights);
             }
-<<<<<<< HEAD
-            try
-            {
-                var json = JObject.Parse(content);
-                return json["isValidLicense"].ToObject<bool>();
-            }
-            catch
-            {
-                this.logger.LogWarning("Failed to fetch license status from server.");
-                return false;
-            }
-=======
 
             return response;
->>>>>>> d63cca96
         }
 
         public async Task<Tuple<bool, string>> TryDownloadIfExists(string url, bool logPermissionDenied = false)
